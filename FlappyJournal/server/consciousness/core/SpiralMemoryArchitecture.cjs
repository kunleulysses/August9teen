--- conflicted
+++ resolved
@@ -34,11 +34,7 @@
 }
 
 class SpiralMemoryArchitecture extends EventEmitter {
-<<<<<<< HEAD
     constructor({ storage, performanceMonitor, cachingSystem } = {}) {
-=======
-    constructor({ storage, auditLogger, encryptionManager, rbacManager, securityConfig } = {}) {
->>>>>>> 898afcd7
         super();
         this.name = 'SpiralMemoryArchitecture';
         this.isInitialized = false;
@@ -46,7 +42,6 @@
         this.garbageCollectionCount = 0;
         this.storage = storage || getDefaultStorage();
 
-<<<<<<< HEAD
         // Performance & Scalability Components
         this.performanceMonitor = performanceMonitor || new SpiralMemoryPerformanceMonitor({
             monitoring: {
@@ -72,31 +67,6 @@
             }
         });
 
-=======
-        // Enterprise Security & Compliance Components
-        this.auditLogger = auditLogger || new AuditLogger({
-            logDir: process.env.AUDIT_LOG_DIR || './logs/audit',
-            encryptionKey: process.env.AUDIT_ENCRYPTION_KEY,
-            signingKey: process.env.AUDIT_SIGNING_KEY,
-            retentionDays: parseInt(process.env.AUDIT_RETENTION_DAYS) || 2555
-        });
-
-        this.encryptionManager = encryptionManager || new EncryptionManager({
-            masterKey: process.env.SPIRAL_MEMORY_MASTER_KEY,
-            algorithm: process.env.ENCRYPTION_ALGORITHM || 'aes-256-gcm'
-        });
-
-        this.rbacManager = rbacManager || new RBACManager();
-
-        this.securityConfig = {
-            encryptionEnabled: process.env.SPIRAL_MEMORY_ENCRYPTION_ENABLED === 'true',
-            auditingEnabled: process.env.SPIRAL_MEMORY_AUDITING_ENABLED !== 'false',
-            rbacEnabled: process.env.SPIRAL_MEMORY_RBAC_ENABLED !== 'false',
-            complianceMode: process.env.SPIRAL_MEMORY_COMPLIANCE_MODE || 'standard',
-            ...securityConfig
-        };
-
->>>>>>> 898afcd7
         // Concurrency control - mutex for critical sections
         this._lock = new Mutex();
 
