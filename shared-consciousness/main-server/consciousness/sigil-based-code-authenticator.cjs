--- conflicted
+++ resolved
@@ -575,8 +575,4 @@
     }
 }
 
-<<<<<<< HEAD
-module.exports = { SigilBasedCodeAuthenticator };
-=======
 module.exports = SigilBasedCodeAuthenticator;
->>>>>>> d149a749
